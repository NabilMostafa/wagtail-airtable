from django.contrib.messages import get_messages
from django.test import TestCase

from tests.models import Advert


class TestAdminViews(TestCase):
    fixtures = ['test.json']

    def setUp(self):
        self.client.login(username='admin', password='password')

    def test_get(self):
        response = self.client.get('/admin/airtable-import/')
        self.assertEqual(response.status_code, 200)
        self.assertContains(response, 'Models you can import from Airtable')
        self.assertContains(response, 'Advert')
        self.assertNotContains(response, 'Simple Page')

    def test_list_snippets(self):
        response = self.client.get('/admin/snippets/tests/advert/')
        self.assertEqual(response.status_code, 200)

    def test_snippet_detail(self):
        response = self.client.get('/admin/snippets/tests/advert/1/')
        self.assertEqual(response.status_code, 200)
        # Ensure the default Advert does not have an Airtable Record ID
        instance = response.context_data['instance']
        self.assertEqual(instance.airtable_record_id, '')

<<<<<<< HEAD
    def test_import_snippet_button_on_list_view(self):
        response = self.client.get('/admin/snippets/tests/advert/')
        self.assertContains(response, 'Import Advert')

    def test_no_import_snippet_button_on_list_view(self):
        response = self.client.get('/admin/snippets/tests/modelnotused/')
        self.assertNotContains(response, 'Import Advert')
=======
    def test_airtable_message_on_instance_create(self):
        response = self.client.post('/admin/snippets/tests/advert/add/', {
            'title': 'New advert',
            'description': 'Lorem ipsum dolor sit amet, consectetur adipisicing elit.',
            'rating': "1.5",
            'slug': 'wow-super-new-advert',
        })
        messages = list(get_messages(response.wsgi_request))
        self.assertEqual(len(messages), 2)
        self.assertIn('Advertisement &#x27;New advert&#x27; created', messages[0].message)
        self.assertIn('Airtable record updated', messages[1].message)

    def test_airtable_message_on_instance_edit(self):
        advert = Advert.objects.first()
        response = self.client.post(f'/admin/snippets/tests/advert/{advert.id}/', {
            'title': 'Edited',
            'description': 'Edited advert',
            'slug': 'crazy-edited-advert-insane-right',
            'rating': "1.5",
            'is_active': True,
        })
        messages = list(get_messages(response.wsgi_request))
        self.assertEqual(len(messages), 2)
        self.assertIn('Advertisement &#x27;Edited&#x27; updated', messages[0].message)
        self.assertIn('Airtable record updated', messages[1].message)

    def test_airtable_message_on_instance_delete(self):
        advert = Advert.objects.create(
            title="Wow brand new?!",
            description="Lorem says what?",
            external_link="https://example.com/",
            is_active=True,
            rating="1.5",
            long_description="<p>Lorem ipsum dolor sit amet, consectetur adipisicing elit. Veniam laboriosam consequatur saepe. Repellat itaque dolores neque, impedit reprehenderit eum culpa voluptates harum sapiente nesciunt ratione.</p>",
            points=10,
            slug="wow-brand-new-advert"
        )
        response = self.client.post(f'/admin/snippets/tests/advert/{advert.id}/delete/')
        messages = list(get_messages(response.wsgi_request))
        self.assertEqual(len(messages), 2)
        self.assertIn('Advertisement &#x27;Wow brand new?!&#x27; deleted', messages[0].message)
        self.assertIn('Airtable record deleted', messages[1].message)
>>>>>>> 5870af4a
<|MERGE_RESOLUTION|>--- conflicted
+++ resolved
@@ -28,7 +28,6 @@
         instance = response.context_data['instance']
         self.assertEqual(instance.airtable_record_id, '')
 
-<<<<<<< HEAD
     def test_import_snippet_button_on_list_view(self):
         response = self.client.get('/admin/snippets/tests/advert/')
         self.assertContains(response, 'Import Advert')
@@ -36,7 +35,7 @@
     def test_no_import_snippet_button_on_list_view(self):
         response = self.client.get('/admin/snippets/tests/modelnotused/')
         self.assertNotContains(response, 'Import Advert')
-=======
+
     def test_airtable_message_on_instance_create(self):
         response = self.client.post('/admin/snippets/tests/advert/add/', {
             'title': 'New advert',
@@ -78,5 +77,4 @@
         messages = list(get_messages(response.wsgi_request))
         self.assertEqual(len(messages), 2)
         self.assertIn('Advertisement &#x27;Wow brand new?!&#x27; deleted', messages[0].message)
-        self.assertIn('Airtable record deleted', messages[1].message)
->>>>>>> 5870af4a
+        self.assertIn('Airtable record deleted', messages[1].message)